--- conflicted
+++ resolved
@@ -388,8 +388,6 @@
             self.timer.stop()
 
         self.__refreshUI__()
-<<<<<<< HEAD
-=======
 
     def onAddFiducialClicked(self, checked):
         if not (self.__validateInputVolumeSelection__()):
@@ -398,20 +396,8 @@
 
         self.semaphoreOpen = True
         self.__setAddSeedsMode__(checked)
->>>>>>> e12de0e5
-
-    def onAddFiducialClicked(self, checked):
-        if not (self.__validateInputVolumeSelection__()):
-            self.addFiducialButton.checked = False
-            return
-
-<<<<<<< HEAD
-        self.semaphoreOpen = True
-        self.__setAddSeedsMode__(checked)
-
-
-=======
->>>>>>> e12de0e5
+
+
     def onApplySegmentationButton(self):
         if self.__validateInputVolumeSelection__():
             result = self.logic.callCLI(self.inputVolumeSelector.currentNodeID, self.onCLISegmentationFinished)
@@ -454,19 +440,11 @@
         self.distanceLevelSlider.value = self.logic.defaultThreshold  # default
         self.activateCurrentLabelmap()
 
-<<<<<<< HEAD
         range = self.logic.cliOutputScalarNode.GetImageData().GetScalarRange()
 
         self.distanceLevelSlider.minimum = range[0] * 100
         self.distanceLevelSlider.maximum = range[1] * 100
         self.distanceLevelSlider.value = self.logic.defaultThreshold
-=======
-        # self.distanceLevelSlider.minimum = self.logic.cliOutputArray.min() * 100
-        # self.distanceLevelSlider.maximum = self.logic.cliOutputArray.max() * 100
-        self.distanceLevelSlider.minimum = -4 * 100
-        self.distanceLevelSlider.maximum = 4 * 100
-        self.distanceLevelSlider.value = 0
->>>>>>> e12de0e5
 
         self.checkAndRefreshModels(forceRefresh=True)
         self.__refreshUI__()
@@ -659,7 +637,6 @@
     #     # Invoke the callback if specified
     #     if self.onCLISegmentationFinishedCallback is not None:
     #         self.onCLISegmentationFinishedCallback()
-<<<<<<< HEAD
 
 
 
@@ -684,164 +661,57 @@
             #self.__processCLIResults__()
             self.__processCLIResultsVTK__()
 
-=======
-
->>>>>>> e12de0e5
     def __processCLIResultsVTK__(self):
         """ Method called once that the cli has finished the process.
         Create a new labelmap and a model node with the result of the process
         """
         print("DEBUG: processing results from CLI...")
-<<<<<<< HEAD
-
-
-        # Create vtk filters
-        self.thresholdFilter = vtk.vtkImageThreshold()
-        self.thresholdFilter.SetInputData(self.cliOutputScalarNode.GetImageData())
-        self.thresholdFilter.SetReplaceOut(True)
-        self.thresholdFilter.SetOutValue(0)  # Value of the background
-        self.thresholdFilter.SetInValue(1)   # Value of the segmented nodule
-
-
-=======
-        # Create vtk filters
-        self.thresholdFilter = vtk.vtkImageThreshold()
-        self.thresholdFilter.SetInputData(self.cliOutputScalarNode.GetImageData())
-        self.thresholdFilter.SetReplaceOut(True)
-        self.thresholdFilter.SetOutValue(0)  # Value of the background
-        self.thresholdFilter.SetInValue(1)   # Value of the segmented node
-
->>>>>>> e12de0e5
+        volumesLogic = slicer.modules.volumes.logic()
+
+        # Create a numpy array for the processed result
+        self.cliOutputArray =  slicer.util.array(self.cliOutputScalarNode.GetName())
+
+        # Remove the current labelmap if it already existed
+        slicer.mrmlScene.RemoveNode(self.currentLabelmap)
+        # Create a new labelmap for the segmented volume (we have to adapat it to the new labelmap type)
         labelmapName = self.currentVolume.GetID() + '_lm'
-        self.currentLabelmap = slicer.util.getNode(labelmapName)
-        if self.currentLabelmap is None:
-            # Create a labelmap with the same dimensions that the ct volume
-            self.currentLabelmap = Util.getLabelmapFromScalar(self.cliOutputScalarNode, labelmapName)
-<<<<<<< HEAD
-            #self.currentLabelmap = Util.getLabelmapFromScalar(self.currentVolume, labelmapName)
-
-
-
-        self.currentLabelmap.SetImageDataConnection(self.thresholdFilter.GetOutputPort())
-        print("DEBUG: connected the volume " + labelmapName)
-        self.marchingCubesFilter = vtk.vtkMarchingCubes()
-        #self.marchingCubesFilter.SetInputConnection(self.thresholdFilter.GetOutputPort())
-        self.marchingCubesFilter.SetInputData(self.cliOutputScalarNode.GetImageData())
-        self.marchingCubesFilter.SetValue(0, self.defaultThreshold)
-
-        newNode = self.currentModelNode is None
-        if newNode:
-            # Create the result model node and connect it to the pipeline
-            modelsLogic = slicer.modules.models.logic()
-            self.currentModelNode = modelsLogic.AddModel(self.marchingCubesFilter.GetOutput())
-            # Create a DisplayNode and associate it to the model, in order that transformations can work properly
-            displayNode = slicer.vtkMRMLModelDisplayNode()
+        self.currentLabelmap = Util.convertScalarToLabelmap(self.cliOutputScalarNode, labelmapName)
+        # Get a numpy array to work with the labelmap
+        self.currentLabelmapArray = slicer.util.array(labelmapName)
+
+        #print("DEBUG: labelmap array created. Shape: ", self.currentLabelmapArray.shape)
+        # Model render
+        logic = slicer.modules.volumerendering.logic()
+        displayNode = logic.GetFirstVolumeRenderingDisplayNode(self.currentLabelmap)
+        if displayNode is None:
+            # Create the rendering infrastructure
+            displayNode = logic.CreateVolumeRenderingDisplayNode()
             slicer.mrmlScene.AddNode(displayNode)
-            self.currentModelNode.AddAndObserveDisplayNodeID(displayNode.GetID())
-
-        self.updateModels(self.defaultThreshold)    # Default value
-
-        if newNode:
-            # Align the model with the segmented labelmap applying a transformation
-            transformMatrix = vtk.vtkMatrix4x4()
-            self.currentLabelmap.GetIJKToRASMatrix(transformMatrix)
-            self.currentModelNode.ApplyTransformMatrix(transformMatrix)
-            # Center the 3D view in the seed/s
-            layoutManager = slicer.app.layoutManager()
-            threeDWidget = layoutManager.threeDWidget(0)
-            threeDView = threeDWidget.threeDView()
-            threeDView.resetFocalPoint()
-=======
-        self.currentLabelmap.SetImageDataConnection(self.thresholdFilter.GetOutputPort())
-        print("DEBUG: connected the volume " + labelmapName)
-        self.marchingCubeFilter = vtk.vtkMarchingCubes()
-        if self.currentModelNode is None:
-            # Create the result model node and connect it to the pipeline
-            self.currentModelNode = slicer.vtkMRMLModelNode()
-            self.currentModelNode.SetName(self.currentVolume.GetID() + "_model")
-            slicer.mrmlScene.AddNode(self.currentModelNode)
-            self.currentModelNode.SetPolyDataConnection(self.marchingCubeFilter.GetOutputPort())
-
-        print("DEBUG: Result generated")
-        self.updateModels(self.defaultThreshold)    # Default value
-
-        # TODO: Show the results ??
->>>>>>> e12de0e5
-
+            logic.UpdateDisplayNodeFromVolumeNode(displayNode, self.currentLabelmap)
+
+        # Invoke the callback if specified
         if self.onCLISegmentationFinishedCallback is not None:
             self.onCLISegmentationFinishedCallback()
 
-<<<<<<< HEAD
-=======
-        # nodeName = self.currentVolume.GetID() + "_thr"
-        #
-        #
-        # l = slicer.modules.volumes.logic()
-        #
-        # thresholdFilter = vtk.vtkImageThreshold()
-        # thresholdFilter.SetInputData(self.cliOutputScalarNode.GetImageData())
-        #
-        # result = l.CreateAndAddLabelVolume(self.cliOutputScalarNode, "result")
-        #result = slicer.mrmlScene.CreateNodeByClass("vtkMRMLLabelMapVolumeNode")
-        # result.SetName("result")
-        # # slicer.mrmlScene.AddNode(result)
-        # thresholdFilter.SetReplaceOut(True)
-        # thresholdFilter.ThresholdByUpper(0)     # TODO: replace default value?
-        # thresholdFilter.SetInValue(1)
-        # thresholdFilter.SetOutValue(0)
-        # result.SetImageDataConnection(thresholdFilter.GetOutputPort())
-        # thresholdFilter.Update()
-        #
-        #
-
->>>>>>> e12de0e5
-
-    # def updateLabelmap(self, newValue):
-    #     """ Update the labelmap representing the segmentation. Depending on the value the
-    #     user will see a "bigger" or "smaller" segmentation.
-    #     This is based on numpy modification.
-
-    #     if self.currentLabelmap:
-    #         self.currentLabelmapArray[:] = 0
-    #         self.currentLabelmapArray[self.cliOutputArray >= newValue] = 1
-    #         self.currentLabelmap.GetImageData().Modified()
-
-
-    def updateModels(self, newThreshold):
-        self.thresholdFilter.ThresholdByUpper(newThreshold)
-        self.thresholdFilter.Update()
-        self.marchingCubeFilter.Update()
-
-<<<<<<< HEAD
-    def updateModels(self, newThreshold):
-        self.thresholdFilter.ThresholdByUpper(newThreshold)
-        self.thresholdFilter.Update()
-        self.marchingCubesFilter.SetValue(0, newThreshold)
-        self.marchingCubesFilter.Update()
-
-    # def createAndAddToSceneWrapperScalarNode(self, bigNode, smallNode):
-    #     # Clone the big node
-    #     vl = slicer.modules.volumes.logic()
-    #     copyVol = vl.CloneVolume(slicer.mrmlScene, bigNode, bigNode.GetName() + "_copy")
-    #     # Get the associated numpy array
-    #     copyArray = slicer.util.array(copyVol.GetName())
-    #     # Reset all the values
-    #     copyArray[:] = 0
-    #     # Get the associated numpy array for the small node
-    #     smallArray = slicer.util.array(smallNode.GetName())
-    #
-    #     # Calculate the offsets
-    #     offset = [copyArray.shape[0]-smallArray.shape[0], copyArray.shape[1]-smallArray.shape[1], copyArray.shape[2]-smallArray.shape[2]]
-    #
-=======
+    def updateLabelmap(self, newValue):
+        """ Update the labelmap representing the segmentation. Depending on the value the
+        user will see a "bigger" or "smaller" segmentation.
+        This is based on numpy modification.
+        """
+        #TODO: try with vtkImageThreshold filter?
+        if self.currentLabelmap:
+            self.currentLabelmapArray[:] = 0
+            self.currentLabelmapArray[self.cliOutputArray >= newValue] = 1
+            self.currentLabelmap.GetImageData().Modified()
+
+
     def onCLIStateUpdated(self, caller, event):
       if caller.IsA('vtkMRMLCommandLineModuleNode') \
               and caller.GetStatusString() == "Completed"\
               and not self.invokedCLI:      # Semaphore to avoid duplicated events
             self.invokedCLI = True
-            #self.__processCLIResults__()
-            self.__processCLIResultsVTK__()
->>>>>>> e12de0e5
+            self.__processCLIResults__()
+
 
 
 class CIP_LesionModelTest(ScriptedLoadableModuleTest):
